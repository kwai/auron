--- conflicted
+++ resolved
@@ -14,7 +14,7 @@
         sparkver: [spark-3.0, spark-3.1, spark-3.2, spark-3.3, spark-3.4, spark-3.5]
         scalaver: [ 2.12, 2.13 ]
         blazever: [5.0.0]
-<<<<<<< HEAD
+        osclassfier: [ linux-x86_64 ]
         exclude:
           # Only build on scala-2.13 for spark-3.5
           - sparkver: spark-3.0
@@ -27,9 +27,6 @@
             scalaver: '2.13'
           - sparkver: spark-3.4
             scalaver: '2.13'
-=======
-        osclassfier: [linux-x86_64]
->>>>>>> 371c585f
 
     steps:
       - uses: actions/checkout@v4
@@ -43,13 +40,8 @@
         id: cache
         uses: actions/cache@v3
         with:
-<<<<<<< HEAD
-          path: target-docker/blaze-engine-${{matrix.sparkver}}_${{matrix.scalaver}}-release-${{ matrix.blazever }}-SNAPSHOT.jar
-          key: blaze-engine-${{matrix.sparkver}}_${{matrix.scalaver}}-release-${{ matrix.blazever }}-SNAPSHOT.jar
-=======
-          path: target-docker/blaze-engine-${{matrix.sparkver}}-release-${{ matrix.osclassfier }}-${{ matrix.blazever }}-SNAPSHOT.jar
-          key: blaze-engine-${{matrix.sparkver}}-release-${{ matrix.osclassfier }}-${{ matrix.blazever }}-SNAPSHOT.jar
->>>>>>> 371c585f
+          path: target-docker/blaze-engine-${{matrix.sparkver}}_${{matrix.scalaver}}-release-${{ matrix.osclassfier }}-${{ matrix.blazever }}-SNAPSHOT.jar
+          key: blaze-engine-${{matrix.sparkver}}_${{matrix.scalaver}}-release-${{ matrix.osclassfier }}-${{ matrix.blazever }}-SNAPSHOT.jar
 
       - uses: ScribeMD/rootless-docker@0.2.2
         if: steps.cache.outputs.cache-hit != 'true'
@@ -67,11 +59,6 @@
       - name: Upload blaze-engine-${{ matrix.sparkver }}_${{ matrix.scalaver }}
         uses: actions/upload-artifact@v4
         with:
-<<<<<<< HEAD
-          name: blaze-engine-${{matrix.sparkver}}_${{matrix.scalaver}}-release-${{ matrix.blazever }}-SNAPSHOT-ce7-${{ steps.commit.outputs.short }}.jar
-          path: target-docker/blaze-engine-${{matrix.sparkver}}_${{matrix.scalaver}}-release-${{ matrix.blazever }}-SNAPSHOT.jar
-=======
-          name: blaze-engine-${{matrix.sparkver}}-release-${{ matrix.osclassfier }}-${{ matrix.blazever }}-SNAPSHOT-ce7-${{ steps.commit.outputs.short }}.jar
-          path: target-docker/blaze-engine-${{matrix.sparkver}}-release-${{ matrix.osclassfier }}-${{ matrix.blazever }}-SNAPSHOT.jar
->>>>>>> 371c585f
+          name: blaze-engine-${{matrix.sparkver}}_${{matrix.scalaver}}-release-${{ matrix.osclassfier }}-${{ matrix.blazever }}-SNAPSHOT-ce7-${{ steps.commit.outputs.short }}.jar
+          path: target-docker/blaze-engine-${{matrix.sparkver}}_${{matrix.scalaver}}-release-${{ matrix.osclassfier }}-${{ matrix.blazever }}-SNAPSHOT.jar
           overwrite: true