// Copyright 2022 The Blaze Authors
//
// Licensed under the Apache License, Version 2.0 (the "License");
// you may not use this file except in compliance with the License.
// You may obtain a copy of the License at
//
//     http://www.apache.org/licenses/LICENSE-2.0
//
// Unless required by applicable law or agreed to in writing, software
// distributed under the License is distributed on an "AS IS" BASIS,
// WITHOUT WARRANTIES OR CONDITIONS OF ANY KIND, either express or implied.
// See the License for the specific language governing permissions and
// limitations under the License.

pub use datafusion;
pub use jni;
pub use jni::errors::Result as JniResult;
pub use jni::objects::JClass;
pub use jni::objects::JMethodID;
pub use jni::objects::JObject;
pub use jni::objects::JStaticMethodID;
pub use jni::objects::JValue;
pub use jni::signature::Primitive;
pub use jni::signature::ReturnType;
pub use jni::sys::jvalue;
pub use jni::JNIEnv;
pub use jni::JavaVM;
pub use paste::paste;

use once_cell::sync::OnceCell;

thread_local! {
    pub static THREAD_JNIENV: once_cell::unsync::Lazy<JNIEnv<'static>> =
        once_cell::unsync::Lazy::new(|| {
            let jvm = &JavaClasses::get().jvm;
            let env = jvm
                .attach_current_thread_permanently()
                .expect("JVM cannot attach current thread");

            env.call_static_method_unchecked(
                JavaClasses::get().cJniBridge.class,
                JavaClasses::get().cJniBridge.method_setContextClassLoader,
                JavaClasses::get().cJniBridge.method_setContextClassLoader_ret.clone(),
                &[jni::sys::jvalue::from(jni::objects::JValue::from(JavaClasses::get().classloader))]
            )
            .expect("JVM cannot set ContextClassLoader to current thread");

            env
        });
}

#[derive(Debug)]
pub struct LocalRef<'a>(pub JObject<'a>);

impl<'a> LocalRef<'a> {
    pub fn as_obj(&self) -> JObject<'a> {
        self.0
    }
}

impl Drop for LocalRef<'_> {
    fn drop(&mut self) {
        if !self.0.is_null() {
            THREAD_JNIENV.with(|env| {
                env.delete_local_ref(self.0)
                    .expect("error deleting local ref")
            })
        }
    }
}

#[macro_export]
macro_rules! jvalues {
    ($($args:expr,)* $(,)?) => {{
        &[$($crate::jni_bridge::JValue::from($args)),*] as &[$crate::jni_bridge::JValue]
    }}
}

#[macro_export]
macro_rules! jvalues_sys {
    ($($args:expr,)* $(,)?) => {{
        &[$($crate::jni_bridge::jvalue::from($crate::jni_bridge::JValue::from($args))),*]
            as &[$crate::jni_bridge::jvalue]
    }}
}

#[macro_export]
macro_rules! jni_map_error_with_env {
    ($env:expr, $result:expr) => {{
        match $result {
            Ok(result) => $crate::jni_bridge::datafusion::error::Result::Ok(result),
            Err($crate::jni_bridge::jni::errors::Error::JavaException) => {
                let ex = $env.exception_occurred().unwrap();
                $env.exception_describe().unwrap();
                $env.exception_clear().unwrap();
                let message_obj = $env
                    .call_method_unchecked(
                        ex,
                        $crate::jni_bridge::JavaClasses::get()
                            .cJavaThrowable
                            .method_getMessage,
                        $crate::jni_bridge::JavaClasses::get()
                            .cJavaThrowable
                            .method_getMessage_ret
                            .clone(),
                        &[],
                    )
                    .unwrap()
                    .l()
                    .unwrap();
                if !message_obj.is_null() {
                    let message = $env
                        .get_string(message_obj.into())
                        .map(|s| String::from(s))
                        .unwrap();
                    Err(
                        $crate::jni_bridge::datafusion::error::DataFusionError::External(
                            format!(
                                "Java exception thrown at {}:{}: {}",
                                file!(),
                                line!(),
                                message
                            )
                            .into(),
                        ),
                    )
                } else {
                    Err(
                        $crate::jni_bridge::datafusion::error::DataFusionError::External(
                            format!(
                                "Java exception thrown at {}:{}: (no message)",
                                file!(),
                                line!()
                            )
                            .into(),
                        ),
                    )
                }
            }
            Err(err) => Err(
                $crate::jni_bridge::datafusion::error::DataFusionError::External(
                    format!(
                        "Unknown JNI error occurred at {}:{}: {:?}",
                        file!(),
                        line!(),
                        err
                    )
                    .into(),
                ),
            ),
        }
    }};
}

#[macro_export]
macro_rules! jni_map_error {
    ($result:expr) => {{
        $crate::jni_bridge::THREAD_JNIENV.with(|env| $crate::jni_map_error_with_env!(env, $result))
    }};
}

#[macro_export]
macro_rules! jni_new_direct_byte_buffer {
    ($value:expr) => {{
        $crate::jni_bridge::THREAD_JNIENV.with(|env| unsafe {
            $crate::jni_map_error_with_env!(
                env,
                env.new_direct_byte_buffer(
                    unsafe { $value.get_unchecked(0) as *const u8 as *mut u8 },
                    $value.len()
                )
            )
            .map(|s| $crate::jni_bridge::LocalRef(s.into()))
        })
    }};
}

#[macro_export]
macro_rules! jni_new_string {
    ($value:expr) => {{
        $crate::jni_bridge::THREAD_JNIENV
            .with(|env| $crate::jni_map_error_with_env!(env, env.new_string($value)))
            .map(|s| $crate::jni_bridge::LocalRef(s.into()))
    }};
}

#[macro_export]
macro_rules! jni_new_object {
    ($clsname:ident ($($args:expr),* $(,)?)) => {{
        $crate::jni_bridge::THREAD_JNIENV.with(|env| {
            log::trace!(
                "jni_new_object!({}, {:?})",
                stringify!($clsname),
                $crate::jvalues!($($args,)*));
            $crate::jni_map_error_with_env!(
                env,
                env.new_object_unchecked(
                    $crate::jni_bridge::paste! {$crate::jni_bridge::JavaClasses::get().[<c $clsname>].class},
                    $crate::jni_bridge::paste! {$crate::jni_bridge::JavaClasses::get().[<c $clsname>].ctor},
                    $crate::jvalues!($($args,)*))
            )
            .map(|s| $crate::jni_bridge::LocalRef(s.into()))
        })
    }}
}

#[macro_export]
macro_rules! jni_get_string {
    ($value:expr) => {{
        $crate::jni_bridge::THREAD_JNIENV.with(|env| {
            $crate::jni_map_error_with_env!(env, env.get_string($value)).map(|s| String::from(s))
        })
    }};
}

#[macro_export]
macro_rules! jni_get_object_class {
    ($value:expr) => {{
        $crate::jni_bridge::THREAD_JNIENV.with(|env| {
            $crate::jni_map_error_with_env!(env, env.get_object_class($value))
                .map(|s| $crate::jni_bridge::LocalRef(s.into()))
        })
    }};
}

#[macro_export]
macro_rules! jni_call {
    ($clsname:ident($obj:expr).$method:ident($($args:expr),* $(,)?) -> JObject) => {{
        $crate::jni_bridge::THREAD_JNIENV.with(|env| {
            jni_call!(env, $clsname($obj).$method($($args,)*))
                .and_then(|result| $crate::jni_map_error_with_env!(env, JObject::try_from(result)))
                .map(|s| $crate::jni_bridge::LocalRef(s.into()))
        })
    }};
    ($clsname:ident($obj:expr).$method:ident($($args:expr),* $(,)?) -> bool) => {{
        use jni::sys::*;
        Ok(jni_call!($clsname($obj).$method($($args),*) -> jboolean)? == JNI_TRUE)
    }};
    ($clsname:ident($obj:expr).$method:ident($($args:expr),* $(,)?) -> $ret:ty) => {{
        $crate::jni_bridge::THREAD_JNIENV.with(|env| {
            jni_call!(env, $clsname($obj).$method($($args,)*))
                .and_then(|result| $crate::jni_map_error_with_env!(env, <$ret>::try_from(result)))
        })
    }};
    ($env:expr, $clsname:ident($obj:expr).$method:ident($($args:expr),* $(,)?)) => {{
        log::trace!("jni_call!: {}({:?}).{}({:?})",
            stringify!($clsname),
            $obj,
            stringify!($method),
            $crate::jvalues!($($args,)*));
        $crate::jni_map_error_with_env!(
            $env,
            $env.call_method_unchecked(
                $obj,
                $crate::jni_bridge::paste! {$crate::jni_bridge::JavaClasses::get().[<c $clsname>].[<method_ $method>]},
                $crate::jni_bridge::paste! {$crate::jni_bridge::JavaClasses::get().[<c $clsname>].[<method_ $method _ret>]}.clone(),
                $crate::jvalues_sys!($($args,)*)
            )
        )
    }}
}

#[macro_export]
macro_rules! jni_call_static {
    ($clsname:ident.$method:ident($($args:expr),* $(,)?) -> JObject) => {{
        $crate::jni_bridge::THREAD_JNIENV.with(|env| {
            jni_call_static!(env, $clsname.$method($($args,)*))
                .and_then(|result| $crate::jni_map_error_with_env!(env, $crate::jni_bridge::JObject::try_from(result)))
                .map(|s| $crate::jni_bridge::LocalRef(s.into()))
        })
    }};
    ($clsname:ident.$method:ident($($args:expr),* $(,)?) -> bool) => {{
        jni_call_static!($clsname.$method($($args),*) -> jni::sys::jboolean)
            .map(|r| r == jni::sys::JNI_TRUE)
    }};
    ($clsname:ident.$method:ident($($args:expr),* $(,)?) -> $ret:ty) => {{
        $crate::jni_bridge::THREAD_JNIENV.with(|env| {
            jni_call_static!(env, $clsname.$method($($args,)*))
                .and_then(|result| $crate::jni_map_error_with_env!(env, <$ret>::try_from(result)))
        })
    }};
    ($env:expr, $clsname:ident.$method:ident($($args:expr),* $(,)?)) => {{
        log::trace!("jni_call_static!: {}.{}({:?})",
            stringify!($clsname),
            stringify!($method),
            $crate::jvalues!($($args,)*));
        $crate::jni_map_error_with_env!(
            $env,
            $env.call_static_method_unchecked(
                $crate::jni_bridge::paste! {$crate::jni_bridge::JavaClasses::get().[<c $clsname>].class},
                $crate::jni_bridge::paste! {$crate::jni_bridge::JavaClasses::get().[<c $clsname>].[<method_ $method>]},
                $crate::jni_bridge::paste! {$crate::jni_bridge::JavaClasses::get().[<c $clsname>].[<method_ $method _ret>]}.clone(),
                $crate::jvalues_sys!($($args,)*)
            )
        )
    }}
}

#[macro_export]
macro_rules! jni_convert_byte_array {
    ($value:expr) => {{
        $crate::jni_bridge::THREAD_JNIENV
            .with(|env| $crate::jni_map_error_with_env!(env, env.convert_byte_array(*$value)))
    }};
}

#[macro_export]
macro_rules! jni_new_global_ref {
    ($obj:expr) => {{
        $crate::jni_bridge::THREAD_JNIENV
            .with(|env| $crate::jni_map_error_with_env!(env, env.new_global_ref($obj)))
    }};
}

#[macro_export]
macro_rules! jni_new_local_ref {
    ($obj:expr) => {{
        $crate::jni_bridge::THREAD_JNIENV
            .with(|env| $crate::jni_map_error_with_env!(env, env.new_local_ref($value)))
    }};
}

#[macro_export]
macro_rules! jni_exception_check {
    () => {{
        $crate::jni_bridge::THREAD_JNIENV
            .with(|env| $crate::jni_map_error_with_env!(env, env.exception_check()))
    }};
}

#[macro_export]
macro_rules! jni_exception_occurred {
    () => {{
        $crate::jni_bridge::THREAD_JNIENV
            .with(|env| $crate::jni_map_error_with_env!(env, env.exception_occurred()))
            .map(|s| $crate::jni_bridge::LocalRef(s.into()))
    }};
}

#[macro_export]
macro_rules! jni_exception_describe {
    () => {{
        $crate::jni_bridge::THREAD_JNIENV
            .with(|env| $crate::jni_map_error_with_env!(env, env.exception_describe()))
    }};
}

#[macro_export]
macro_rules! jni_exception_clear {
    () => {{
        $crate::jni_bridge::THREAD_JNIENV
            .with(|env| $crate::jni_map_error_with_env!(env, env.exception_clear()))
    }};
}

#[macro_export]
macro_rules! jni_throw {
    ($value:expr) => {{
        $crate::jni_bridge::THREAD_JNIENV
            .with(|env| $crate::jni_map_error_with_env!(env, env.throw($value)))
    }};
}

#[macro_export]
macro_rules! jni_fatal_error {
    ($value:expr) => {{
        $crate::jni_bridge::THREAD_JNIENV.with(|env| env.fatal_error($value))
    }};
}

#[allow(non_snake_case)]
pub struct JavaClasses<'a> {
    pub jvm: JavaVM,
    pub classloader: JObject<'a>,

    pub cJniBridge: JniBridge<'a>,
    pub cJniUtil: JniUtil<'a>,
    pub cClass: JavaClass<'a>,
    pub cJavaThrowable: JavaThrowable<'a>,
    pub cJavaRuntimeException: JavaRuntimeException<'a>,
    pub cJavaChannels: JavaChannels<'a>,
    pub cJavaReadableByteChannel: JavaReadableByteChannel<'a>,
    pub cJavaBoolean: JavaBoolean<'a>,
    pub cJavaAutoCloseable: JavaAutoCloseable<'a>,
    pub cJavaLong: JavaLong<'a>,
    pub cJavaList: JavaList<'a>,
    pub cJavaMap: JavaMap<'a>,
    pub cJavaFile: JavaFile<'a>,
    pub cJavaURI: JavaURI<'a>,
    pub cJavaBuffer: JavaBuffer<'a>,

    pub cScalaIterator: ScalaIterator<'a>,
    pub cScalaTuple2: ScalaTuple2<'a>,
    pub cScalaFunction0: ScalaFunction0<'a>,
    pub cScalaFunction1: ScalaFunction1<'a>,
    pub cScalaFunction2: ScalaFunction2<'a>,

    pub cHadoopFileSystem: HadoopFileSystem<'a>,
    pub cHadoopPath: HadoopPath<'a>,
    pub cHadoopFSDataInputStream: HadoopFSDataInputStream<'a>,

    pub cSparkFileSegment: SparkFileSegment<'a>,
    pub cSparkSQLMetric: SparkSQLMetric<'a>,
    pub cSparkMetricNode: SparkMetricNode<'a>,
    pub cSparkUDFWrapperContext: SparkUDFWrapperContext<'a>,
    pub cBlazeConf: BlazeConf<'a>,
    pub cBlazeRssPartitionWriterBase: BlazeRssPartitionWriterBase<'a>,
    pub cBlazeCallNativeWrapper: BlazeCallNativeWrapper<'a>,
    pub cBlazeOnHeapSpillManager: BlazeOnHeapSpillManager<'a>,
}

#[allow(clippy::non_send_fields_in_send_ty)]
unsafe impl<'a> Send for JavaClasses<'a> {}
unsafe impl<'a> Sync for JavaClasses<'a> {}

static JNI_JAVA_CLASSES: OnceCell<JavaClasses> = OnceCell::new();

impl JavaClasses<'static> {
    pub fn init(env: &JNIEnv) {
        JNI_JAVA_CLASSES.get_or_init(|| {
            log::info!("Initializing JavaClasses...");
            let env = unsafe { std::mem::transmute::<_, &'static JNIEnv>(env) };
            let jni_bridge = JniBridge::new(env).unwrap();
            let classloader = env
                .call_static_method_unchecked(
                    jni_bridge.class,
                    jni_bridge.method_getContextClassLoader,
                    jni_bridge.method_getContextClassLoader_ret.clone(),
                    &[],
                )
                .unwrap()
                .l()
                .unwrap();

            let java_classes = JavaClasses {
                jvm: env.get_java_vm().unwrap(),
                classloader: get_global_ref_jobject(env, classloader).unwrap(),
                cJniBridge: jni_bridge,
                cJniUtil: JniUtil::new(env).unwrap(),

                cClass: JavaClass::new(env).unwrap(),
                cJavaThrowable: JavaThrowable::new(env).unwrap(),
                cJavaRuntimeException: JavaRuntimeException::new(env).unwrap(),
                cJavaChannels: JavaChannels::new(env).unwrap(),
                cJavaReadableByteChannel: JavaReadableByteChannel::new(env).unwrap(),
                cJavaBoolean: JavaBoolean::new(env).unwrap(),
                cJavaLong: JavaLong::new(env).unwrap(),
                cJavaAutoCloseable: JavaAutoCloseable::new(env).unwrap(),
                cJavaList: JavaList::new(env).unwrap(),
                cJavaMap: JavaMap::new(env).unwrap(),
                cJavaFile: JavaFile::new(env).unwrap(),
                cJavaURI: JavaURI::new(env).unwrap(),
                cJavaBuffer: JavaBuffer::new(env).unwrap(),

                cScalaIterator: ScalaIterator::new(env).unwrap(),
                cScalaTuple2: ScalaTuple2::new(env).unwrap(),
                cScalaFunction0: ScalaFunction0::new(env).unwrap(),
                cScalaFunction1: ScalaFunction1::new(env).unwrap(),
                cScalaFunction2: ScalaFunction2::new(env).unwrap(),

                cHadoopFileSystem: HadoopFileSystem::new(env).unwrap(),
                cHadoopPath: HadoopPath::new(env).unwrap(),
                cHadoopFSDataInputStream: HadoopFSDataInputStream::new(env).unwrap(),

                cSparkFileSegment: SparkFileSegment::new(env).unwrap(),
                cSparkSQLMetric: SparkSQLMetric::new(env).unwrap(),
                cSparkMetricNode: SparkMetricNode::new(env).unwrap(),
                cSparkUDFWrapperContext: SparkUDFWrapperContext::new(env).unwrap(),
                cBlazeConf: BlazeConf::new(env).unwrap(),
                cBlazeRssPartitionWriterBase: BlazeRssPartitionWriterBase::new(env).unwrap(),
                cBlazeCallNativeWrapper: BlazeCallNativeWrapper::new(env).unwrap(),
                cBlazeOnHeapSpillManager: BlazeOnHeapSpillManager::new(env).unwrap(),
            };
            log::info!("Initializing JavaClasses finished");
            java_classes
        });
    }

    pub fn inited() -> bool {
        JNI_JAVA_CLASSES.get().is_some()
    }

    pub fn get() -> &'static JavaClasses<'static> {
        unsafe {
            // safety: JNI_JAVA_CLASSES must be initialized frist
            JNI_JAVA_CLASSES.get_unchecked()
        }
    }
}

#[allow(non_snake_case)]
pub struct JniBridge<'a> {
    pub class: JClass<'a>,
    pub method_getContextClassLoader: JStaticMethodID,
    pub method_getContextClassLoader_ret: ReturnType,
    pub method_setContextClassLoader: JStaticMethodID,
    pub method_setContextClassLoader_ret: ReturnType,
    pub method_getResource: JStaticMethodID,
    pub method_getResource_ret: ReturnType,
    pub method_setTaskContext: JStaticMethodID,
    pub method_setTaskContext_ret: ReturnType,
    pub method_getTaskContext: JStaticMethodID,
    pub method_getTaskContext_ret: ReturnType,
    pub method_getTaskOnHeapSpillManager: JStaticMethodID,
    pub method_getTaskOnHeapSpillManager_ret: ReturnType,
    pub method_isTaskRunning: JStaticMethodID,
    pub method_isTaskRunning_ret: ReturnType,
    pub method_isDriverSide: JStaticMethodID,
    pub method_isDriverSide_ret: ReturnType,
}
impl<'a> JniBridge<'a> {
    pub const SIG_TYPE: &'static str = "org/apache/spark/sql/blaze/JniBridge";

    pub fn new(env: &JNIEnv<'a>) -> JniResult<JniBridge<'a>> {
        let class = get_global_jclass(env, Self::SIG_TYPE)?;
        Ok(JniBridge {
            class,
            method_getContextClassLoader: env.get_static_method_id(
                class,
                "getContextClassLoader",
                "()Ljava/lang/ClassLoader;",
            )?,
            method_getContextClassLoader_ret: ReturnType::Object,
            method_setContextClassLoader: env.get_static_method_id(
                class,
                "setContextClassLoader",
                "(Ljava/lang/ClassLoader;)V",
            )?,
            method_setContextClassLoader_ret: ReturnType::Primitive(Primitive::Void),
            method_getResource: env.get_static_method_id(
                class,
                "getResource",
                "(Ljava/lang/String;)Ljava/lang/Object;",
            )?,
            method_getResource_ret: ReturnType::Object,
            method_getTaskContext: env.get_static_method_id(
                class,
                "getTaskContext",
                "()Lorg/apache/spark/TaskContext;",
            )?,
            method_getTaskContext_ret: ReturnType::Object,
            method_setTaskContext: env.get_static_method_id(
                class,
                "setTaskContext",
                "(Lorg/apache/spark/TaskContext;)V",
            )?,
            method_setTaskContext_ret: ReturnType::Primitive(Primitive::Void),
            method_getTaskOnHeapSpillManager: env.get_static_method_id(
                class,
                "getTaskOnHeapSpillManager",
                "()Lorg/apache/spark/sql/blaze/memory/OnHeapSpillManager;",
            )?,
            method_getTaskOnHeapSpillManager_ret: ReturnType::Object,
            method_isTaskRunning: env.get_static_method_id(class, "isTaskRunning", "()Z")?,
            method_isTaskRunning_ret: ReturnType::Primitive(Primitive::Boolean),
            method_isDriverSide: env.get_static_method_id(class, "isDriverSide", "()Z")?,
            method_isDriverSide_ret: ReturnType::Primitive(Primitive::Boolean),
        })
    }
}

#[allow(non_snake_case)]
pub struct JniUtil<'a> {
    pub class: JClass<'a>,
    pub method_readFullyFromFSDataInputStream: JStaticMethodID,
    pub method_readFullyFromFSDataInputStream_ret: ReturnType,
    pub method_writeFullyToFSDataOutputStream: JStaticMethodID,
    pub method_writeFullyToFSDataOutputStream_ret: ReturnType,
}
impl<'a> JniUtil<'a> {
    pub const SIG_TYPE: &'static str = "org/apache/spark/sql/blaze/JniUtil";

    pub fn new(env: &JNIEnv<'a>) -> JniResult<JniUtil<'a>> {
        let class = get_global_jclass(env, Self::SIG_TYPE)?;
        Ok(JniUtil {
            class,
            method_readFullyFromFSDataInputStream: env.get_static_method_id(
                class,
                "readFullyFromFSDataInputStream",
                "(Lorg/apache/hadoop/fs/FSDataInputStream;JLjava/nio/ByteBuffer;)V",
            )?,
            method_readFullyFromFSDataInputStream_ret: ReturnType::Primitive(Primitive::Void),
            method_writeFullyToFSDataOutputStream: env.get_static_method_id(
                class,
                "writeFullyToFSDataOutputStream",
                "(Lorg/apache/hadoop/fs/FSDataOutputStream;Ljava/nio/ByteBuffer;)V",
            )?,
            method_writeFullyToFSDataOutputStream_ret: ReturnType::Primitive(Primitive::Void),
        })
    }
}

#[allow(non_snake_case)]
pub struct JavaClass<'a> {
    pub class: JClass<'a>,
    pub method_getName: JMethodID,
    pub method_getName_ret: ReturnType,
}
impl<'a> JavaClass<'a> {
    pub const SIG_TYPE: &'static str = "java/lang/Class";

    pub fn new(env: &JNIEnv<'a>) -> JniResult<JavaClass<'a>> {
        let class = get_global_jclass(env, Self::SIG_TYPE)?;
        Ok(JavaClass {
            class,
            method_getName: env.get_method_id(class, "getName", "()Ljava/lang/String;")?,
            method_getName_ret: ReturnType::Object,
        })
    }
}

#[allow(non_snake_case)]
pub struct JavaThrowable<'a> {
    pub class: JClass<'a>,
    pub method_getMessage: JMethodID,
    pub method_getMessage_ret: ReturnType,
}
impl<'a> JavaThrowable<'a> {
    pub const SIG_TYPE: &'static str = "java/lang/Throwable";

    pub fn new(env: &JNIEnv<'a>) -> JniResult<JavaThrowable<'a>> {
        let class = get_global_jclass(env, Self::SIG_TYPE)?;
        Ok(JavaThrowable {
            class,
            method_getMessage: env.get_method_id(class, "getMessage", "()Ljava/lang/String;")?,
            method_getMessage_ret: ReturnType::Object,
        })
    }
}

#[allow(non_snake_case)]
pub struct JavaRuntimeException<'a> {
    pub class: JClass<'a>,
    pub ctor: JMethodID,
}
impl<'a> JavaRuntimeException<'a> {
    pub const SIG_TYPE: &'static str = "java/lang/RuntimeException";

    pub fn new(env: &JNIEnv<'a>) -> JniResult<JavaRuntimeException<'a>> {
        let class = get_global_jclass(env, Self::SIG_TYPE)?;
        Ok(JavaRuntimeException {
            class,
            ctor: env.get_method_id(
                class,
                "<init>",
                "(Ljava/lang/String;Ljava/lang/Throwable;)V",
            )?,
        })
    }
}

#[allow(non_snake_case)]
pub struct JavaChannels<'a> {
    pub class: JClass<'a>,
    pub method_newChannel: JStaticMethodID,
    pub method_newChannel_ret: ReturnType,
}
impl<'a> JavaChannels<'a> {
    pub const SIG_TYPE: &'static str = "java/nio/channels/Channels";

    pub fn new(env: &JNIEnv<'a>) -> JniResult<JavaChannels<'a>> {
        let class = get_global_jclass(env, Self::SIG_TYPE)?;
        Ok(JavaChannels {
            class,
            method_newChannel: env.get_static_method_id(
                class,
                "newChannel",
                "(Ljava/io/InputStream;)Ljava/nio/channels/ReadableByteChannel;",
            )?,
            method_newChannel_ret: ReturnType::Object,
        })
    }
}

#[allow(non_snake_case)]
pub struct JavaReadableByteChannel<'a> {
    pub class: JClass<'a>,
    pub method_read: JMethodID,
    pub method_read_ret: ReturnType,
    pub method_close: JMethodID,
    pub method_close_ret: ReturnType,
}
impl<'a> JavaReadableByteChannel<'a> {
    pub const SIG_TYPE: &'static str = "java/nio/channels/ReadableByteChannel";

    pub fn new(env: &JNIEnv<'a>) -> JniResult<JavaReadableByteChannel<'a>> {
        let class = get_global_jclass(env, Self::SIG_TYPE)?;
        Ok(JavaReadableByteChannel {
            class,
            method_read: env.get_method_id(class, "read", "(Ljava/nio/ByteBuffer;)I")?,
            method_read_ret: ReturnType::Primitive(Primitive::Int),
            method_close: env.get_method_id(class, "close", "()V")?,
            method_close_ret: ReturnType::Primitive(Primitive::Void),
        })
    }
}

#[allow(non_snake_case)]
pub struct JavaBoolean<'a> {
    pub class: JClass<'a>,
    pub ctor: JMethodID,
}
impl<'a> JavaBoolean<'a> {
    pub const SIG_TYPE: &'static str = "java/lang/Boolean";

    pub fn new(env: &JNIEnv<'a>) -> JniResult<JavaBoolean<'a>> {
        let class = get_global_jclass(env, Self::SIG_TYPE)?;
        Ok(JavaBoolean {
            class,
            ctor: env.get_method_id(class, "<init>", "(Z)V")?,
        })
    }
}

#[allow(non_snake_case)]
pub struct JavaLong<'a> {
    pub class: JClass<'a>,
    pub ctor: JMethodID,
    pub method_longValue: JMethodID,
    pub method_longValue_ret: ReturnType,
}
impl<'a> JavaLong<'a> {
    pub const SIG_TYPE: &'static str = "java/lang/Long";

    pub fn new(env: &JNIEnv<'a>) -> JniResult<JavaLong<'a>> {
        let class = get_global_jclass(env, Self::SIG_TYPE)?;
        Ok(JavaLong {
            class,
            ctor: env.get_method_id(class, "<init>", "(J)V")?,
            method_longValue: env.get_method_id(class, "longValue", "()J")?,
            method_longValue_ret: ReturnType::Primitive(Primitive::Long),
        })
    }
}

#[allow(non_snake_case)]
pub struct JavaAutoCloseable<'a> {
    pub class: JClass<'a>,
    pub method_close: JMethodID,
    pub method_close_ret: ReturnType,
}
impl<'a> JavaAutoCloseable<'a> {
    pub const SIG_TYPE: &'static str = "java/lang/AutoCloseable";

    pub fn new(env: &JNIEnv<'a>) -> JniResult<JavaAutoCloseable<'a>> {
        let class = get_global_jclass(env, Self::SIG_TYPE)?;
        Ok(JavaAutoCloseable {
            class,
            method_close: env.get_method_id(class, "close", "()V")?,
            method_close_ret: ReturnType::Primitive(Primitive::Void),
        })
    }
}

#[allow(non_snake_case)]
pub struct JavaList<'a> {
    pub class: JClass<'a>,
    pub method_size: JMethodID,
    pub method_size_ret: ReturnType,
    pub method_get: JMethodID,
    pub method_get_ret: ReturnType,
}
impl<'a> JavaList<'a> {
    pub const SIG_TYPE: &'static str = "java/util/List";

    pub fn new(env: &JNIEnv<'a>) -> JniResult<JavaList<'a>> {
        let class = get_global_jclass(env, Self::SIG_TYPE)?;
        Ok(JavaList {
            class,
            method_size: env.get_method_id(class, "size", "()I")?,
            method_size_ret: ReturnType::Primitive(Primitive::Int),
            method_get: env.get_method_id(class, "get", "(I)Ljava/lang/Object;")?,
            method_get_ret: ReturnType::Object,
        })
    }
}

#[allow(non_snake_case)]
pub struct JavaMap<'a> {
    pub class: JClass<'a>,
    pub method_get: JMethodID,
    pub method_get_ret: ReturnType,
    pub method_put: JMethodID,
    pub method_put_ret: ReturnType,
}
impl<'a> JavaMap<'a> {
    pub const SIG_TYPE: &'static str = "java/util/Map";

    pub fn new(env: &JNIEnv<'a>) -> JniResult<JavaMap<'a>> {
        let class = get_global_jclass(env, Self::SIG_TYPE)?;
        Ok(JavaMap {
            class,
            method_get: env
                .get_method_id(class, "get", "(Ljava/lang/Object;)Ljava/lang/Object;")
                .unwrap(),
            method_get_ret: ReturnType::Object,
            method_put: env
                .get_method_id(
                    class,
                    "put",
                    "(Ljava/lang/Object;Ljava/lang/Object;)Ljava/lang/Object;",
                )
                .unwrap(),
            method_put_ret: ReturnType::Primitive(Primitive::Void),
        })
    }
}

#[allow(non_snake_case)]
pub struct JavaFile<'a> {
    pub class: JClass<'a>,
    pub method_getPath: JMethodID,
    pub method_getPath_ret: ReturnType,
}
impl<'a> JavaFile<'a> {
    pub const SIG_TYPE: &'static str = "java/io/File";

    pub fn new(env: &JNIEnv<'a>) -> JniResult<JavaFile<'a>> {
        let class = get_global_jclass(env, Self::SIG_TYPE)?;
        Ok(JavaFile {
            class,
            method_getPath: env.get_method_id(class, "getPath", "()Ljava/lang/String;")?,
            method_getPath_ret: ReturnType::Object,
        })
    }
}

#[allow(non_snake_case)]
pub struct JavaURI<'a> {
    pub class: JClass<'a>,
    pub ctor: JMethodID,
}
impl<'a> JavaURI<'a> {
    pub const SIG_TYPE: &'static str = "java/net/URI";

    pub fn new(env: &JNIEnv<'a>) -> JniResult<JavaURI<'a>> {
        let class = get_global_jclass(env, Self::SIG_TYPE)?;
        Ok(JavaURI {
            class,
            ctor: env.get_method_id(class, "<init>", "(Ljava/lang/String;)V")?,
        })
    }
}

#[allow(non_snake_case)]
pub struct JavaBuffer<'a> {
    pub class: JClass<'a>,
    pub method_hasRemaining: JMethodID,
    pub method_hasRemaining_ret: ReturnType,
    pub method_position: JMethodID,
    pub method_position_ret: ReturnType,
}
impl<'a> JavaBuffer<'a> {
    pub const SIG_TYPE: &'static str = "java/nio/Buffer";

    pub fn new(env: &JNIEnv<'a>) -> JniResult<JavaBuffer<'a>> {
        let class = get_global_jclass(env, Self::SIG_TYPE)?;
        Ok(JavaBuffer {
            class,
            method_hasRemaining: env.get_method_id(class, "hasRemaining", "()Z")?,
            method_hasRemaining_ret: ReturnType::Primitive(Primitive::Boolean),
            method_position: env.get_method_id(class, "position", "()I")?,
            method_position_ret: ReturnType::Primitive(Primitive::Int),
        })
    }
}

#[allow(non_snake_case)]
pub struct ScalaIterator<'a> {
    pub class: JClass<'a>,
    pub method_hasNext: JMethodID,
    pub method_hasNext_ret: ReturnType,
    pub method_next: JMethodID,
    pub method_next_ret: ReturnType,
}
impl<'a> ScalaIterator<'a> {
    pub const SIG_TYPE: &'static str = "scala/collection/Iterator";

    pub fn new(env: &JNIEnv<'a>) -> JniResult<ScalaIterator<'a>> {
        let class = get_global_jclass(env, Self::SIG_TYPE)?;
        Ok(ScalaIterator {
            class,
            method_hasNext: env.get_method_id(class, "hasNext", "()Z")?,
            method_hasNext_ret: ReturnType::Primitive(Primitive::Boolean),
            method_next: env.get_method_id(class, "next", "()Ljava/lang/Object;")?,
            method_next_ret: ReturnType::Object,
        })
    }
}

#[allow(non_snake_case)]
pub struct ScalaTuple2<'a> {
    pub class: JClass<'a>,
    pub method__1: JMethodID,
    pub method__1_ret: ReturnType,
    pub method__2: JMethodID,
    pub method__2_ret: ReturnType,
}
impl<'a> ScalaTuple2<'a> {
    pub const SIG_TYPE: &'static str = "scala/Tuple2";

    pub fn new(env: &JNIEnv<'a>) -> JniResult<ScalaTuple2<'a>> {
        let class = get_global_jclass(env, Self::SIG_TYPE)?;
        Ok(ScalaTuple2 {
            class,
            method__1: env.get_method_id(class, "_1", "()Ljava/lang/Object;")?,
            method__1_ret: ReturnType::Object,
            method__2: env.get_method_id(class, "_2", "()Ljava/lang/Object;")?,
            method__2_ret: ReturnType::Object,
        })
    }
}

#[allow(non_snake_case)]
pub struct ScalaFunction0<'a> {
    pub class: JClass<'a>,
    pub method_apply: JMethodID,
    pub method_apply_ret: ReturnType,
}
impl<'a> ScalaFunction0<'a> {
    pub const SIG_TYPE: &'static str = "scala/Function0";

    pub fn new(env: &JNIEnv<'a>) -> JniResult<ScalaFunction0<'a>> {
        let class = get_global_jclass(env, Self::SIG_TYPE)?;
        Ok(ScalaFunction0 {
            class,
            method_apply: env.get_method_id(class, "apply", "()Ljava/lang/Object;")?,
            method_apply_ret: ReturnType::Object,
        })
    }
}

#[allow(non_snake_case)]
pub struct ScalaFunction1<'a> {
    pub class: JClass<'a>,
    pub method_apply: JMethodID,
    pub method_apply_ret: ReturnType,
}
impl<'a> ScalaFunction1<'a> {
    pub const SIG_TYPE: &'static str = "scala/Function1";

    pub fn new(env: &JNIEnv<'a>) -> JniResult<ScalaFunction1<'a>> {
        let class = get_global_jclass(env, Self::SIG_TYPE)?;
        Ok(ScalaFunction1 {
            class,
            method_apply: env.get_method_id(
                class,
                "apply",
                "(Ljava/lang/Object;)Ljava/lang/Object;",
            )?,
            method_apply_ret: ReturnType::Object,
        })
    }
}

#[allow(non_snake_case)]
pub struct ScalaFunction2<'a> {
    pub class: JClass<'a>,
    pub method_apply: JMethodID,
    pub method_apply_ret: ReturnType,
}
impl<'a> ScalaFunction2<'a> {
    pub const SIG_TYPE: &'static str = "scala/Function2";

    pub fn new(env: &JNIEnv<'a>) -> JniResult<ScalaFunction2<'a>> {
        let class = get_global_jclass(env, Self::SIG_TYPE)?;
        Ok(ScalaFunction2 {
            class,
            method_apply: env.get_method_id(
                class,
                "apply",
                "(Ljava/lang/Object;Ljava/lang/Object;)Ljava/lang/Object;",
            )?,
            method_apply_ret: ReturnType::Object,
        })
    }
}

#[allow(non_snake_case)]
pub struct HadoopFileSystem<'a> {
    pub class: JClass<'a>,
    pub method_open: JMethodID,
    pub method_open_ret: ReturnType,
    pub method_create: JMethodID,
    pub method_create_ret: ReturnType,
}
impl<'a> HadoopFileSystem<'a> {
    pub const SIG_TYPE: &'static str = "org/apache/hadoop/fs/FileSystem";

    pub fn new(env: &JNIEnv<'a>) -> JniResult<HadoopFileSystem<'a>> {
        let class = get_global_jclass(env, Self::SIG_TYPE)?;
        Ok(HadoopFileSystem {
            class,
            method_open: env.get_method_id(
                class,
                "open",
                "(Lorg/apache/hadoop/fs/Path;)Lorg/apache/hadoop/fs/FSDataInputStream;",
            )?,
            method_open_ret: ReturnType::Object,
            method_create: env.get_method_id(
                class,
                "create",
                "(Lorg/apache/hadoop/fs/Path;)Lorg/apache/hadoop/fs/FSDataOutputStream;",
            )?,
            method_create_ret: ReturnType::Object,
        })
    }
}

#[allow(non_snake_case)]
pub struct HadoopPath<'a> {
    pub class: JClass<'a>,
    pub ctor: JMethodID,
}
impl<'a> HadoopPath<'a> {
    pub const SIG_TYPE: &'static str = "org/apache/hadoop/fs/Path";

    pub fn new(env: &JNIEnv<'a>) -> JniResult<HadoopPath<'a>> {
        let class = get_global_jclass(env, Self::SIG_TYPE)?;
        Ok(HadoopPath {
            class,
            ctor: env.get_method_id(class, "<init>", "(Ljava/net/URI;)V")?,
        })
    }
}

#[allow(non_snake_case)]
pub struct HadoopFSDataInputStream<'a> {
    pub class: JClass<'a>,
    pub method_seek: JMethodID,
    pub method_seek_ret: ReturnType,
}
impl<'a> HadoopFSDataInputStream<'a> {
    pub const SIG_TYPE: &'static str = "org/apache/hadoop/fs/FSDataInputStream";

    pub fn new(env: &JNIEnv<'a>) -> JniResult<HadoopFSDataInputStream<'a>> {
        let class = get_global_jclass(env, Self::SIG_TYPE)?;
        Ok(HadoopFSDataInputStream {
            class,
            method_seek: env.get_method_id(class, "seek", "(J)V")?,
            method_seek_ret: ReturnType::Primitive(Primitive::Void),
        })
    }
}

#[allow(non_snake_case)]
pub struct SparkFileSegment<'a> {
    pub class: JClass<'a>,
    pub method_file: JMethodID,
    pub method_file_ret: ReturnType,
    pub method_offset: JMethodID,
    pub method_offset_ret: ReturnType,
    pub method_length: JMethodID,
    pub method_length_ret: ReturnType,
}
impl<'a> SparkFileSegment<'a> {
    pub const SIG_TYPE: &'static str = "org/apache/spark/storage/FileSegment";

    pub fn new(env: &JNIEnv<'a>) -> JniResult<SparkFileSegment<'a>> {
        let class = get_global_jclass(env, Self::SIG_TYPE)?;
        Ok(SparkFileSegment {
            class,
            method_file: env.get_method_id(class, "file", "()Ljava/io/File;")?,
            method_file_ret: ReturnType::Object,
            method_offset: env.get_method_id(class, "offset", "()J")?,
            method_offset_ret: ReturnType::Primitive(Primitive::Long),
            method_length: env.get_method_id(class, "length", "()J")?,
            method_length_ret: ReturnType::Primitive(Primitive::Long),
        })
    }
}

#[allow(non_snake_case)]
pub struct SparkSQLMetric<'a> {
    pub class: JClass<'a>,
    pub method_add: JMethodID,
    pub method_add_ret: ReturnType,
}
impl<'a> SparkSQLMetric<'a> {
    pub const SIG_TYPE: &'static str = "org/apache/spark/sql/execution/metric/SQLMetric";

    pub fn new(env: &JNIEnv<'a>) -> JniResult<SparkSQLMetric<'a>> {
        let class = get_global_jclass(env, Self::SIG_TYPE)?;
        Ok(SparkSQLMetric {
            class,
            method_add: env.get_method_id(class, "add", "(J)V")?,
            method_add_ret: ReturnType::Primitive(Primitive::Void),
        })
    }
}

#[allow(non_snake_case)]
pub struct SparkMetricNode<'a> {
    pub class: JClass<'a>,
    pub method_getChild: JMethodID,
    pub method_getChild_ret: ReturnType,
    pub method_add: JMethodID,
    pub method_add_ret: ReturnType,
}
impl<'a> SparkMetricNode<'a> {
    pub const SIG_TYPE: &'static str = "org/apache/spark/sql/blaze/MetricNode";

    pub fn new(env: &JNIEnv<'a>) -> JniResult<SparkMetricNode<'a>> {
        let class = get_global_jclass(env, Self::SIG_TYPE)?;
        Ok(SparkMetricNode {
            class,
            method_getChild: env
                .get_method_id(
                    class,
                    "getChild",
                    "(I)Lorg/apache/spark/sql/blaze/MetricNode;",
                )
                .unwrap(),
            method_getChild_ret: ReturnType::Object,
            method_add: env
                .get_method_id(class, "add", "(Ljava/lang/String;J)V")
                .unwrap(),
            method_add_ret: ReturnType::Primitive(Primitive::Void),
        })
    }
}

#[allow(non_snake_case)]
pub struct BlazeConf<'a> {
    pub class: JClass<'a>,
    pub method_batchSize: JStaticMethodID,
    pub method_batchSize_ret: ReturnType,
    pub method_memoryFraction: JStaticMethodID,
    pub method_memoryFraction_ret: ReturnType,
    pub method_enableBhjFallbacksToSmj: JStaticMethodID,
    pub method_enableBhjFallbacksToSmj_ret: ReturnType,
    pub method_bhjFallbacksToSmjRowsThreshold: JStaticMethodID,
    pub method_bhjFallbacksToSmjRowsThreshold_ret: ReturnType,
    pub method_bhjFallbacksToSmjMemThreshold: JStaticMethodID,
    pub method_bhjFallbacksToSmjMemThreshold_ret: ReturnType,
    pub method_udfWrapperNumThreads: JStaticMethodID,
    pub method_udfWrapperNumThreads_ret: ReturnType,
<<<<<<< HEAD
=======
    pub method_enableInputBatchStatistics: JStaticMethodID,
    pub method_enableInputBatchStatistics_ret: ReturnType,
    pub method_ignoreCorruptedFiles: JStaticMethodID,
    pub method_ignoreCorruptedFiles_ret: ReturnType,
>>>>>>> 5236def6
}

impl<'a> BlazeConf<'_> {
    pub const SIG_TYPE: &'static str = "org/apache/spark/sql/blaze/BlazeConf";

    pub fn new(env: &JNIEnv<'a>) -> JniResult<BlazeConf<'a>> {
        let class = get_global_jclass(env, Self::SIG_TYPE)?;
        Ok(BlazeConf {
            class,
            method_batchSize: env.get_static_method_id(class, "batchSize", "()I").unwrap(),
            method_batchSize_ret: ReturnType::Primitive(Primitive::Int),
            method_memoryFraction: env
                .get_static_method_id(class, "memoryFraction", "()D")
                .unwrap(),
            method_memoryFraction_ret: ReturnType::Primitive(Primitive::Double),
            method_enableBhjFallbacksToSmj: env
                .get_static_method_id(class, "enableBhjFallbacksToSmj", "()Z")
                .unwrap(),
            method_enableBhjFallbacksToSmj_ret: ReturnType::Primitive(Primitive::Boolean),
            method_bhjFallbacksToSmjRowsThreshold: env
                .get_static_method_id(class, "bhjFallbacksToSmjRowsThreshold", "()I")
                .unwrap(),
            method_bhjFallbacksToSmjRowsThreshold_ret: ReturnType::Primitive(Primitive::Int),
            method_bhjFallbacksToSmjMemThreshold: env
                .get_static_method_id(class, "bhjFallbacksToSmjMemThreshold", "()I")
                .unwrap(),
            method_bhjFallbacksToSmjMemThreshold_ret: ReturnType::Primitive(Primitive::Int),
            method_udfWrapperNumThreads: env
                .get_static_method_id(class, "udfWrapperNumThreads", "()I")
                .unwrap(),
            method_udfWrapperNumThreads_ret: ReturnType::Primitive(Primitive::Int),
<<<<<<< HEAD
=======
            method_enableInputBatchStatistics: env
                .get_static_method_id(class, "enableInputBatchStatistics", "()Z")
                .unwrap(),
            method_enableInputBatchStatistics_ret: ReturnType::Primitive(Primitive::Boolean),
            method_ignoreCorruptedFiles: env
                .get_static_method_id(class, "ignoreCorruptedFiles", "()Z")
                .unwrap(),
            method_ignoreCorruptedFiles_ret: ReturnType::Primitive(Primitive::Boolean),
>>>>>>> 5236def6
        })
    }
}

#[allow(non_snake_case)]
pub struct BlazeRssPartitionWriterBase<'a> {
    pub class: JClass<'a>,
    pub method_write: JMethodID,
    pub method_write_ret: ReturnType,
    pub method_flush: JMethodID,
    pub method_flush_ret: ReturnType,
    pub method_close: JMethodID,
    pub method_close_ret: ReturnType,
}

impl<'a> BlazeRssPartitionWriterBase<'_> {
    pub const SIG_TYPE: &'static str =
        "org/apache/spark/sql/execution/blaze/shuffle/RssPartitionWriterBase";

    pub fn new(env: &JNIEnv<'a>) -> JniResult<BlazeRssPartitionWriterBase<'a>> {
        let class = get_global_jclass(env, Self::SIG_TYPE)?;
        Ok(BlazeRssPartitionWriterBase {
            class,
            method_write: env
                .get_method_id(class, "write", "(ILjava/nio/ByteBuffer;I)V")
                .unwrap(),
            method_write_ret: ReturnType::Primitive(Primitive::Void),
            method_flush: env.get_method_id(class, "flush", "()V").unwrap(),
            method_flush_ret: ReturnType::Primitive(Primitive::Void),
            method_close: env.get_method_id(class, "close", "()V").unwrap(),
            method_close_ret: ReturnType::Primitive(Primitive::Void),
        })
    }
}

#[allow(non_snake_case)]
pub struct SparkUDFWrapperContext<'a> {
    pub class: JClass<'a>,
    pub ctor: JMethodID,
    pub method_eval: JMethodID,
    pub method_eval_ret: ReturnType,
}
impl<'a> SparkUDFWrapperContext<'a> {
    pub const SIG_TYPE: &'static str = "org/apache/spark/sql/blaze/SparkUDFWrapperContext";

    pub fn new(env: &JNIEnv<'a>) -> JniResult<SparkUDFWrapperContext<'a>> {
        let class = get_global_jclass(env, Self::SIG_TYPE)?;
        Ok(SparkUDFWrapperContext {
            class,
            ctor: env.get_method_id(class, "<init>", "(Ljava/nio/ByteBuffer;)V")?,
            method_eval: env.get_method_id(class, "eval", "(JJ)V").unwrap(),
            method_eval_ret: ReturnType::Primitive(Primitive::Void),
        })
    }
}

#[allow(non_snake_case)]
pub struct BlazeCallNativeWrapper<'a> {
    pub class: JClass<'a>,
    pub method_getRawTaskDefinition: JMethodID,
    pub method_getRawTaskDefinition_ret: ReturnType,
    pub method_getMetrics: JMethodID,
    pub method_getMetrics_ret: ReturnType,
    pub method_setArrowFFIStreamPtr: JMethodID,
    pub method_setArrowFFIStreamPtr_ret: ReturnType,
    pub method_setError: JMethodID,
    pub method_setError_ret: ReturnType,
}
impl<'a> BlazeCallNativeWrapper<'a> {
    pub const SIG_TYPE: &'static str = "org/apache/spark/sql/blaze/BlazeCallNativeWrapper";

    pub fn new(env: &JNIEnv<'a>) -> JniResult<BlazeCallNativeWrapper<'a>> {
        let class = get_global_jclass(env, Self::SIG_TYPE)?;
        Ok(BlazeCallNativeWrapper {
            class,
            method_getRawTaskDefinition: env
                .get_method_id(class, "getRawTaskDefinition", "()[B")
                .unwrap(),
            method_getRawTaskDefinition_ret: ReturnType::Array,
            method_setArrowFFIStreamPtr: env
                .get_method_id(class, "setArrowFFIStreamPtr", "(J)V")
                .unwrap(),
            method_setArrowFFIStreamPtr_ret: ReturnType::Primitive(Primitive::Void),
            method_getMetrics: env
                .get_method_id(
                    class,
                    "getMetrics",
                    "()Lorg/apache/spark/sql/blaze/MetricNode;",
                )
                .unwrap(),
            method_getMetrics_ret: ReturnType::Object,
            method_setError: env
                .get_method_id(class, "setError", "(Ljava/lang/Throwable;)V")
                .unwrap(),
            method_setError_ret: ReturnType::Primitive(Primitive::Void),
        })
    }
}

#[allow(non_snake_case)]
pub struct BlazeOnHeapSpillManager<'a> {
    pub class: JClass<'a>,
    pub method_newSpill: JMethodID,
    pub method_newSpill_ret: ReturnType,
    pub method_writeSpill: JMethodID,
    pub method_writeSpill_ret: ReturnType,
    pub method_completeSpill: JMethodID,
    pub method_completeSpill_ret: ReturnType,
    pub method_readSpill: JMethodID,
    pub method_readSpill_ret: ReturnType,
    pub method_getSpillDiskUsage: JMethodID,
    pub method_getSpillDiskUsage_ret: ReturnType,
    pub method_releaseSpill: JMethodID,
    pub method_releaseSpill_ret: ReturnType,
}
impl<'a> BlazeOnHeapSpillManager<'a> {
    pub const SIG_TYPE: &'static str = "org/apache/spark/sql/blaze/memory/OnHeapSpillManager";

    pub fn new(env: &JNIEnv<'a>) -> JniResult<BlazeOnHeapSpillManager<'a>> {
        let class = get_global_jclass(env, Self::SIG_TYPE)?;
        Ok(BlazeOnHeapSpillManager {
            class,
            method_newSpill: env.get_method_id(class, "newSpill", "()I").unwrap(),
            method_newSpill_ret: ReturnType::Primitive(Primitive::Int),
            method_writeSpill: env
                .get_method_id(class, "writeSpill", "(ILjava/nio/ByteBuffer;)V")
                .unwrap(),
            method_writeSpill_ret: ReturnType::Primitive(Primitive::Void),
            method_completeSpill: env.get_method_id(class, "completeSpill", "(I)V").unwrap(),
            method_completeSpill_ret: ReturnType::Primitive(Primitive::Void),
            method_readSpill: env
                .get_method_id(class, "readSpill", "(ILjava/nio/ByteBuffer;)I")
                .unwrap(),
            method_readSpill_ret: ReturnType::Primitive(Primitive::Int),
            method_getSpillDiskUsage: env
                .get_method_id(class, "getSpillDiskUsage", "(I)J")
                .unwrap(),
            method_getSpillDiskUsage_ret: ReturnType::Primitive(Primitive::Long),
            method_releaseSpill: env.get_method_id(class, "releaseSpill", "(I)V").unwrap(),
            method_releaseSpill_ret: ReturnType::Primitive(Primitive::Void),
        })
    }
}

fn get_global_jclass(env: &JNIEnv<'_>, cls: &str) -> JniResult<JClass<'static>> {
    let local_jclass = env.find_class(cls)?;
    Ok(get_global_ref_jobject(env, local_jclass.into())?.into())
}

fn get_global_ref_jobject<'a>(env: &JNIEnv<'a>, obj: JObject<'a>) -> JniResult<JObject<'static>> {
    let global = env.new_global_ref::<JObject>(obj)?;

    // safety:
    //  as all global refs to jclass in JavaClasses should never be GC'd during
    // the whole jvm lifetime, we put GlobalRef into ManuallyDrop to prevent
    // deleting these global refs.
    let global_obj = unsafe { std::mem::transmute::<_, JObject<'static>>(global.as_obj()) };
    let _ = std::mem::ManuallyDrop::new(global);
    Ok(global_obj)
}<|MERGE_RESOLUTION|>--- conflicted
+++ resolved
@@ -1135,13 +1135,10 @@
     pub method_bhjFallbacksToSmjMemThreshold_ret: ReturnType,
     pub method_udfWrapperNumThreads: JStaticMethodID,
     pub method_udfWrapperNumThreads_ret: ReturnType,
-<<<<<<< HEAD
-=======
     pub method_enableInputBatchStatistics: JStaticMethodID,
     pub method_enableInputBatchStatistics_ret: ReturnType,
     pub method_ignoreCorruptedFiles: JStaticMethodID,
     pub method_ignoreCorruptedFiles_ret: ReturnType,
->>>>>>> 5236def6
 }
 
 impl<'a> BlazeConf<'_> {
@@ -1173,8 +1170,6 @@
                 .get_static_method_id(class, "udfWrapperNumThreads", "()I")
                 .unwrap(),
             method_udfWrapperNumThreads_ret: ReturnType::Primitive(Primitive::Int),
-<<<<<<< HEAD
-=======
             method_enableInputBatchStatistics: env
                 .get_static_method_id(class, "enableInputBatchStatistics", "()Z")
                 .unwrap(),
@@ -1183,7 +1178,6 @@
                 .get_static_method_id(class, "ignoreCorruptedFiles", "()Z")
                 .unwrap(),
             method_ignoreCorruptedFiles_ret: ReturnType::Primitive(Primitive::Boolean),
->>>>>>> 5236def6
         })
     }
 }
