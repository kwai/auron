#!/usr/bin/env bash

<<<<<<< HEAD
if [[ "$1" == "debug" ]]; then
  echo "Building native with debug mode..."
  cargo +nightly build
else
  echo "Building native with release mode..."
  cargo +nightly build --release --features=mm
fi
=======
profile="$1"

echo "Building native with [$profile] profile..."
cargo +nightly-2022-05-22 build --features=mm --profile="$profile"

>>>>>>> be48be74
rt=$?
if [[ "$rt" != 0 ]]; then
  echo "Cargo build failed, aborting...."
  exit $rt
fi
rm -rf `pwd`/../lib/*
if [ "$(uname)" == "Darwin" ]; then
  mkdir -p `pwd`/../lib/ && cp `pwd`/../target/$profile/*.dylib `pwd`/../lib/
elif [ "$(expr substr $(uname -s) 1 5)" == "Linux" ]; then
  mkdir -p `pwd`/../lib/ && cp `pwd`/../target/$profile/*.so `pwd`/../lib/
else
    echo "Unsupported platform $(uname)"
    exit 1
fi
echo "Finished native building"<|MERGE_RESOLUTION|>--- conflicted
+++ resolved
@@ -1,20 +1,10 @@
 #!/usr/bin/env bash
 
-<<<<<<< HEAD
-if [[ "$1" == "debug" ]]; then
-  echo "Building native with debug mode..."
-  cargo +nightly build
-else
-  echo "Building native with release mode..."
-  cargo +nightly build --release --features=mm
-fi
-=======
 profile="$1"
 
 echo "Building native with [$profile] profile..."
-cargo +nightly-2022-05-22 build --features=mm --profile="$profile"
+cargo +nightly build --features=mm --profile="$profile"
 
->>>>>>> be48be74
 rt=$?
 if [[ "$rt" != 0 ]]; then
   echo "Cargo build failed, aborting...."
